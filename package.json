{
  "name": "sitemap",
  "version": "3.2.2",
  "description": "Sitemap-generating framework",
  "keywords": [
    "sitemap",
    "sitemap.xml"
  ],
  "homepage": "https://github.com/ekalinin/sitemap.js#readme",
  "bugs": {
    "url": "https://github.com/ekalinin/sitemap.js/issues"
  },
  "repository": {
    "type": "git",
    "url": "git://github.com/ekalinin/sitemap.js.git"
  },
  "license": "MIT",
  "author": "Eugene Kalinin <e.v.kalinin@gmail.com>",
  "main": "dist/index.js",
  "types": "dist/index.d.ts",
  "bin": "./dist/cli.js",
  "directories": {
    "lib": "lib",
    "test": "tests"
  },
  "scripts": {
    "prepublishOnly": "sort-package-json && npm run test",
    "test": "eslint lib/* ./cli.ts && tsc && jest && npm run test:schema",
    "test-fast": "jest ./tests/sitemap-item.test.ts ./tests/sitemap-index.test.ts ./tests/sitemap.test.ts ./tests/sitemap-shape.test.ts",
    "test-perf": "node ./tests/perf.js > /dev/null",
    "test:schema": "node tests/alltags.js | xmllint --schema schema/all.xsd --noout -",
    "test:typecheck": "tsc"
  },
  "husky": {
    "hooks": {
      "pre-commit": "sort-package-json",
      "pre-push": "npm test"
    }
  },
  "eslintConfig": {
    "env": {
      "es6": true,
      "jasmine": true,
      "jest": true,
      "node": true
    },
    "extends": [
      "eslint:recommended",
      "plugin:@typescript-eslint/recommended"
    ],
    "parser": "@typescript-eslint/parser",
    "parserOptions": {
      "ecmaVersion": 2018,
      "sourceType": "module"
    },
    "rules": {
      "no-case-declarations": 0,
      "no-console": 0,
      "no-unused-vars": 0,
      "react/prop-types": 0,
      "indent": "off",
      "no-dupe-class-members": "off",
      "@typescript-eslint/indent": [
        "error",
        2
      ],
      "@typescript-eslint/no-parameter-properties": "off",
      "@typescript-eslint/no-unused-vars": [
        "error",
        {
          "args": "none"
        }
      ],
      "@typescript-eslint/explicit-member-accessibility": "off",
      "@typescript-eslint/interface-name-prefix": [
        2,
        "always"
      ]
    }
  },
  "jest": {
    "collectCoverage": true,
    "collectCoverageFrom": [
      "lib/**/*.ts",
      "!lib/**/*.d.ts",
      "!node_modules/"
    ],
    "coverageThreshold": {
      "global": {
        "branches": 80,
        "functions": 90,
        "lines": 90,
        "statements": 90
      }
    }
  },
  "dependencies": {
<<<<<<< HEAD
    "arg": "^4.1.1",
=======
    "@types/node": "^12.0.2",
>>>>>>> 186d8482
    "xmlbuilder": "^13.0.0"
  },
  "devDependencies": {
    "@babel/core": "^7.5.5",
    "@babel/plugin-proposal-class-properties": "^7.5.5",
    "@babel/plugin-transform-typescript": "^7.5.5",
    "@babel/preset-env": "^7.5.5",
    "@babel/preset-typescript": "^7.3.3",
<<<<<<< HEAD
    "@types/jest": "^24.0.17",
    "@types/node": "^12.7.1",
    "@typescript-eslint/eslint-plugin": "^1.13.0",
    "@typescript-eslint/parser": "^1.13.0",
=======
    "@types/jest": "^24.0.12",
    "@typescript-eslint/eslint-plugin": "^1.9.0",
    "@typescript-eslint/parser": "^1.9.0",
>>>>>>> 186d8482
    "babel-eslint": "^10.0.1",
    "babel-polyfill": "^6.26.0",
    "eslint": "^6.1.0",
    "husky": "^3.0.3",
    "jasmine": "^3.4.0",
    "jest": "^24.8.0",
    "sort-package-json": "^1.22.1",
    "source-map": "~0.7.3",
    "stats-lite": "^2.2.0",
    "typescript": "^3.5.3"
  },
  "engines": {
    "node": ">=8.9.0",
    "npm": ">=5.6.0"
  },
  "License": "MIT"
}<|MERGE_RESOLUTION|>--- conflicted
+++ resolved
@@ -95,11 +95,8 @@
     }
   },
   "dependencies": {
-<<<<<<< HEAD
     "arg": "^4.1.1",
-=======
     "@types/node": "^12.0.2",
->>>>>>> 186d8482
     "xmlbuilder": "^13.0.0"
   },
   "devDependencies": {
@@ -108,16 +105,9 @@
     "@babel/plugin-transform-typescript": "^7.5.5",
     "@babel/preset-env": "^7.5.5",
     "@babel/preset-typescript": "^7.3.3",
-<<<<<<< HEAD
     "@types/jest": "^24.0.17",
-    "@types/node": "^12.7.1",
     "@typescript-eslint/eslint-plugin": "^1.13.0",
     "@typescript-eslint/parser": "^1.13.0",
-=======
-    "@types/jest": "^24.0.12",
-    "@typescript-eslint/eslint-plugin": "^1.9.0",
-    "@typescript-eslint/parser": "^1.9.0",
->>>>>>> 186d8482
     "babel-eslint": "^10.0.1",
     "babel-polyfill": "^6.26.0",
     "eslint": "^6.1.0",
