{
  "name": "sitemap",
  "version": "5.0.1",
  "description": "Sitemap-generating lib/cli",
  "keywords": [
    "sitemap",
    "sitemap.xml"
  ],
  "homepage": "https://github.com/ekalinin/sitemap.js#readme",
  "bugs": {
    "url": "https://github.com/ekalinin/sitemap.js/issues"
  },
  "repository": {
    "type": "git",
    "url": "git://github.com/ekalinin/sitemap.js.git"
  },
  "license": "MIT",
  "author": "Eugene Kalinin <e.v.kalinin@gmail.com>",
  "main": "dist/index.js",
  "types": "dist/index.d.ts",
  "bin": "./dist/cli.js",
  "directories": {
    "lib": "lib",
    "test": "tests"
  },
  "scripts": {
    "build": "tsc",
    "prepublishOnly": "sort-package-json && npm run test",
    "test": "eslint lib/* ./cli.ts && tsc && jest && npm run test:xmllint",
    "test:fast": "eslint lib/* ./cli.ts && tsc && jest ./tests/sitemap*",
    "test:perf": "node ./tests/perf.js",
    "test:schema": "node tests/alltags.js | xmllint --schema schema/all.xsd --noout -",
    "test:typecheck": "tsc",
    "test:xmllint": "if which xmllint; then npm run test:schema; else echo 'skipping xml tests. xmllint not installed'; fi",
    "watch": "concurrently \"npm:watch:*\"",
    "watch:eslint": "eslint -w lib/* ./cli.ts",
    "watch:jest": "jest --watch ./tests/sitemap*",
    "watch:tsc": "tsc -w"
  },
  "husky": {
    "hooks": {
      "pre-commit": "sort-package-json",
      "pre-push": "npm run test:fast"
    }
  },
  "eslintConfig": {
    "env": {
      "es6": true,
      "jest": true,
      "node": true
    },
    "extends": [
      "eslint:recommended",
      "plugin:@typescript-eslint/eslint-recommended",
      "plugin:@typescript-eslint/recommended",
      "prettier/@typescript-eslint",
      "plugin:prettier/recommended"
    ],
    "parser": "@typescript-eslint/parser",
    "parserOptions": {
      "ecmaVersion": 2018,
      "sourceType": "module"
    },
    "plugins": [
      "jest",
      "@typescript-eslint"
    ],
    "rules": {
      "no-case-declarations": 0,
      "no-console": 0,
      "no-unused-vars": 0,
      "indent": "off",
      "no-dupe-class-members": "off",
      "lines-between-class-members": [
        "error",
        "always",
        {
          "exceptAfterSingleLine": true
        }
      ],
      "padding-line-between-statements": [
        "error",
        {
          "blankLine": "always",
          "prev": "multiline-expression",
          "next": "multiline-expression"
        }
      ],
      "@typescript-eslint/no-parameter-properties": "off",
      "@typescript-eslint/no-unused-vars": [
        "error",
        {
          "args": "none"
        }
      ],
      "@typescript-eslint/explicit-member-accessibility": "off",
      "@typescript-eslint/interface-name-prefix": [
        2,
        "always"
      ]
    }
  },
  "jest": {
    "collectCoverage": true,
    "collectCoverageFrom": [
      "lib/**/*.ts",
      "!lib/**/*.d.ts",
      "!lib/xmllint.ts",
      "!node_modules/"
    ],
    "coverageThreshold": {
      "global": {
        "branches": 80,
        "functions": 90,
        "lines": 90,
        "statements": 90
      }
    }
  },
  "dependencies": {
    "@types/node": "^12.11.7",
    "@types/sax": "^1.2.0",
    "arg": "^4.1.1",
    "sax": "^1.2.4",
    "xmlbuilder": "^13.0.2"
  },
  "devDependencies": {
    "@babel/core": "^7.6.4",
    "@babel/plugin-proposal-class-properties": "^7.5.5",
    "@babel/plugin-transform-typescript": "^7.6.3",
    "@babel/preset-env": "^7.6.3",
    "@babel/preset-typescript": "^7.6.0",
    "@types/jest": "^24.0.20",
    "@typescript-eslint/eslint-plugin": "^2.5.0",
    "@typescript-eslint/parser": "^2.5.0",
    "babel-eslint": "^10.0.3",
    "babel-polyfill": "^6.26.0",
<<<<<<< HEAD
    "concurrently": "^4.1.2",
    "eslint": "^6.5.1",
    "eslint-config-prettier": "^6.4.0",
    "eslint-plugin-jest": "^22.20.0",
=======
    "concurrently": "^5.0.0",
    "eslint": "^6.6.0",
    "eslint-config-prettier": "^6.5.0",
    "eslint-plugin-jest": "^22.20.1",
>>>>>>> 2e09edc6
    "eslint-plugin-prettier": "^3.1.1",
    "express": "^4.17.1",
    "husky": "^3.0.9",
    "jest": "^24.9.0",
<<<<<<< HEAD
    "prettier": "1.18.2",
=======
    "prettier": "^1.18.2",
>>>>>>> 2e09edc6
    "sort-package-json": "^1.22.1",
    "source-map": "~0.7.3",
    "stats-lite": "^2.2.0",
    "stream-json": "^1.3.1",
    "through2-map": "^3.0.0",
    "typescript": "^3.6.4"
  },
  "engines": {
    "node": ">=10.0.0",
    "npm": ">=5.6.0"
  },
  "License": "MIT"
}<|MERGE_RESOLUTION|>--- conflicted
+++ resolved
@@ -135,26 +135,15 @@
     "@typescript-eslint/parser": "^2.5.0",
     "babel-eslint": "^10.0.3",
     "babel-polyfill": "^6.26.0",
-<<<<<<< HEAD
-    "concurrently": "^4.1.2",
-    "eslint": "^6.5.1",
-    "eslint-config-prettier": "^6.4.0",
-    "eslint-plugin-jest": "^22.20.0",
-=======
     "concurrently": "^5.0.0",
     "eslint": "^6.6.0",
     "eslint-config-prettier": "^6.5.0",
     "eslint-plugin-jest": "^22.20.1",
->>>>>>> 2e09edc6
     "eslint-plugin-prettier": "^3.1.1",
     "express": "^4.17.1",
     "husky": "^3.0.9",
     "jest": "^24.9.0",
-<<<<<<< HEAD
-    "prettier": "1.18.2",
-=======
     "prettier": "^1.18.2",
->>>>>>> 2e09edc6
     "sort-package-json": "^1.22.1",
     "source-map": "~0.7.3",
     "stats-lite": "^2.2.0",
