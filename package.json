--- conflicted
+++ resolved
@@ -29,15 +29,9 @@
     "test:typecheck": "tsc"
   },
   "dependencies": {
-<<<<<<< HEAD
-    "lodash": "^4.17.10",
-    "xmlbuilder": "^10.0.0",
-    "whatwg-url": "^7.0.0"
-=======
     "lodash": "^4.17.11",
-    "url-join": "^4.0.0",
+    "whatwg-url": "^7.0.0",
     "xmlbuilder": "^13.0.0"
->>>>>>> 637dac1a
   },
   "devDependencies": {
     "@babel/core": "^7.4.4",
@@ -50,6 +44,7 @@
     "@types/lodash.chunk": "^4.2.6",
     "@types/node": "^12.0.2",
     "@types/url-join": "^4.0.0",
+    "@types/whatwg-url": "^6.4.0",
     "@typescript-eslint/eslint-plugin": "^1.9.0",
     "@typescript-eslint/parser": "^1.9.0",
     "babel-eslint": "^10.0.1",
