{
  "name": "sitemap",
  "version": "2.2.0",
  "description": "Sitemap-generating framework",
  "keywords": [
    "sitemap",
    "sitemap.xml"
  ],
  "homepage": "https://github.com/ekalinin/sitemap.js#readme",
  "bugs": {
    "url": "https://github.com/ekalinin/sitemap.js/issues"
  },
  "repository": {
    "type": "git",
    "url": "git://github.com/ekalinin/sitemap.js.git"
  },
  "license": "MIT",
  "author": "Eugene Kalinin <e.v.kalinin@gmail.com>",
  "main": "dist/index.js",
  "types": "dist/index.d.ts",
  "directories": {
    "lib": "lib",
    "test": "tests"
  },
  "scripts": {
    "prepublishOnly": "npm run sort-package-json && npm run test",
    "sort-package-json": "npx sort-package-json ./package.json",
    "test": "tsc && jest",
    "test:typecheck": "tsc"
  },
  "dependencies": {
<<<<<<< HEAD
    "lodash": "^4.17.10",
    "url-join": "^4.0.0",
    "xmlbuilder": "^13.0.0"
  },
  "devDependencies": {
    "jasmine": "^3.1.0",
    "jasmine-diff": "^0.1.3",
    "nyc": "^14.1.1",
    "stats-lite": "^2.1.1"
=======
    "lodash": "^4.17.11",
    "whatwg-url": "^7.0.0",
    "xmlbuilder": "^13.0.0"
  },
  "devDependencies": {
    "@babel/core": "^7.4.4",
    "@babel/plugin-proposal-class-properties": "^7.4.4",
    "@babel/plugin-transform-typescript": "^7.4.5",
    "@babel/preset-env": "^7.4.4",
    "@babel/preset-typescript": "^7.3.3",
    "@types/jest": "^24.0.12",
    "@types/lodash": "^4.14.123",
    "@types/lodash.chunk": "^4.2.6",
    "@types/node": "^12.0.2",
    "@types/url-join": "^4.0.0",
    "@types/whatwg-url": "^6.4.0",
    "@typescript-eslint/eslint-plugin": "^1.9.0",
    "@typescript-eslint/parser": "^1.9.0",
    "babel-eslint": "^10.0.1",
    "babel-polyfill": "^6.26.0",
    "babel-preset-minify": "^0.5.0",
    "istanbul": "^0.4.5",
    "jasmine": "^3.4.0",
    "jest": "^24.8.0",
    "source-map": "~0.7.3",
    "standard": "^12.0.1",
    "stats-lite": "^2.2.0",
    "typescript": "^3.4.5"
>>>>>>> f6a3ea4d
  },
  "engines": {
    "node": ">=6.0.0",
    "npm": ">=4.0.0"
  },
  "License": "MIT",
  "eslintConfig": {
    "extends": [
      "eslint:recommended",
      "plugin:@typescript-eslint/recommended"
    ],
    "parser": "@typescript-eslint/parser",
    "parserOptions": {
      "ecmaVersion": 6,
      "sourceType": "module"
    },
    "env": {
      "es6": true,
      "jasmine": true,
      "jest": true,
      "node": true
    },
    "rules": {
      "no-case-declarations": 0,
      "no-console": 0,
      "no-unused-vars": 0,
      "react/prop-types": 0,
      "indent": "off",
      "no-dupe-class-members": "off",
      "@typescript-eslint/indent": [
        "error",
        2
      ],
      "@typescript-eslint/no-parameter-properties": "off",
      "@typescript-eslint/no-unused-vars": [
        "error",
        {
          "args": "none"
        }
      ],
      "@typescript-eslint/explicit-member-accessibility": "off",
      "@typescript-eslint/interface-name-prefix": "always"
    }
  },
<<<<<<< HEAD
  "license": "MIT",
  "main": "index",
  "scripts": {
    "justtest": "jasmine tests/sitemap.test.js",
    "test": "nyc --reporter=lcov --reporter=text-summary npm run justtest",
    "test-perf": "node ./tests/perf.js",
    "coverage": "open ./coverage/lcov-report/index.html"
  },
  "nyc": {
    "all": true,
    "check-coverage": true,
    "include": [
      "lib/**"
    ],
    "watermarks": {
      "lines": [
        80,
        95
      ],
      "functions": [
        80,
        95
      ],
      "branches": [
        80,
        95
      ],
      "statements": [
        80,
        95
      ]
    },
    "per-file": true,
    "branches": 80,
    "lines": 80,
    "functions": 80,
    "statements": 80
=======
  "jest": {
    "collectCoverage": true,
    "collectCoverageFrom": [
      "lib/**/*.ts",
      "!lib/**/*.d.ts",
      "!node_modules/"
    ]
>>>>>>> f6a3ea4d
  }
}<|MERGE_RESOLUTION|>--- conflicted
+++ resolved
@@ -23,59 +23,18 @@
     "test": "tests"
   },
   "scripts": {
-    "prepublishOnly": "npm run sort-package-json && npm run test",
-    "sort-package-json": "npx sort-package-json ./package.json",
+    "prepublishOnly": "sort-package-json && npm run test",
     "test": "tsc && jest",
+    "test-perf": "node ./tests/perf.js",
     "test:typecheck": "tsc"
   },
-  "dependencies": {
-<<<<<<< HEAD
-    "lodash": "^4.17.10",
-    "url-join": "^4.0.0",
-    "xmlbuilder": "^13.0.0"
-  },
-  "devDependencies": {
-    "jasmine": "^3.1.0",
-    "jasmine-diff": "^0.1.3",
-    "nyc": "^14.1.1",
-    "stats-lite": "^2.1.1"
-=======
-    "lodash": "^4.17.11",
-    "whatwg-url": "^7.0.0",
-    "xmlbuilder": "^13.0.0"
-  },
-  "devDependencies": {
-    "@babel/core": "^7.4.4",
-    "@babel/plugin-proposal-class-properties": "^7.4.4",
-    "@babel/plugin-transform-typescript": "^7.4.5",
-    "@babel/preset-env": "^7.4.4",
-    "@babel/preset-typescript": "^7.3.3",
-    "@types/jest": "^24.0.12",
-    "@types/lodash": "^4.14.123",
-    "@types/lodash.chunk": "^4.2.6",
-    "@types/node": "^12.0.2",
-    "@types/url-join": "^4.0.0",
-    "@types/whatwg-url": "^6.4.0",
-    "@typescript-eslint/eslint-plugin": "^1.9.0",
-    "@typescript-eslint/parser": "^1.9.0",
-    "babel-eslint": "^10.0.1",
-    "babel-polyfill": "^6.26.0",
-    "babel-preset-minify": "^0.5.0",
-    "istanbul": "^0.4.5",
-    "jasmine": "^3.4.0",
-    "jest": "^24.8.0",
-    "source-map": "~0.7.3",
-    "standard": "^12.0.1",
-    "stats-lite": "^2.2.0",
-    "typescript": "^3.4.5"
->>>>>>> f6a3ea4d
-  },
-  "engines": {
-    "node": ">=6.0.0",
-    "npm": ">=4.0.0"
-  },
-  "License": "MIT",
   "eslintConfig": {
+    "env": {
+      "es6": true,
+      "jasmine": true,
+      "jest": true,
+      "node": true
+    },
     "extends": [
       "eslint:recommended",
       "plugin:@typescript-eslint/recommended"
@@ -84,12 +43,6 @@
     "parserOptions": {
       "ecmaVersion": 6,
       "sourceType": "module"
-    },
-    "env": {
-      "es6": true,
-      "jasmine": true,
-      "jest": true,
-      "node": true
     },
     "rules": {
       "no-case-declarations": 0,
@@ -113,52 +66,55 @@
       "@typescript-eslint/interface-name-prefix": "always"
     }
   },
-<<<<<<< HEAD
-  "license": "MIT",
-  "main": "index",
-  "scripts": {
-    "justtest": "jasmine tests/sitemap.test.js",
-    "test": "nyc --reporter=lcov --reporter=text-summary npm run justtest",
-    "test-perf": "node ./tests/perf.js",
-    "coverage": "open ./coverage/lcov-report/index.html"
-  },
-  "nyc": {
-    "all": true,
-    "check-coverage": true,
-    "include": [
-      "lib/**"
-    ],
-    "watermarks": {
-      "lines": [
-        80,
-        95
-      ],
-      "functions": [
-        80,
-        95
-      ],
-      "branches": [
-        80,
-        95
-      ],
-      "statements": [
-        80,
-        95
-      ]
-    },
-    "per-file": true,
-    "branches": 80,
-    "lines": 80,
-    "functions": 80,
-    "statements": 80
-=======
   "jest": {
     "collectCoverage": true,
     "collectCoverageFrom": [
       "lib/**/*.ts",
       "!lib/**/*.d.ts",
       "!node_modules/"
-    ]
->>>>>>> f6a3ea4d
-  }
+    ],
+    "coverageThreshold": {
+      "global": {
+        "branches": 80,
+        "functions": 90,
+        "lines": 90,
+        "statements": 90
+      }
+    }
+  },
+  "dependencies": {
+    "lodash": "^4.17.11",
+    "whatwg-url": "^7.0.0",
+    "xmlbuilder": "^13.0.0"
+  },
+  "devDependencies": {
+    "@babel/core": "^7.4.4",
+    "@babel/plugin-proposal-class-properties": "^7.4.4",
+    "@babel/plugin-transform-typescript": "^7.4.5",
+    "@babel/preset-env": "^7.4.4",
+    "@babel/preset-typescript": "^7.3.3",
+    "@types/jest": "^24.0.12",
+    "@types/lodash": "^4.14.123",
+    "@types/lodash.chunk": "^4.2.6",
+    "@types/node": "^12.0.2",
+    "@types/url-join": "^4.0.0",
+    "@types/whatwg-url": "^6.4.0",
+    "@typescript-eslint/eslint-plugin": "^1.9.0",
+    "@typescript-eslint/parser": "^1.9.0",
+    "babel-eslint": "^10.0.1",
+    "babel-polyfill": "^6.26.0",
+    "babel-preset-minify": "^0.5.0",
+    "jasmine": "^3.4.0",
+    "jest": "^24.8.0",
+    "sort-package-json": "^1.22.1",
+    "source-map": "~0.7.3",
+    "standard": "^12.0.1",
+    "stats-lite": "^2.2.0",
+    "typescript": "^3.4.5"
+  },
+  "engines": {
+    "node": ">=6.0.0",
+    "npm": ">=4.0.0"
+  },
+  "License": "MIT"
 }