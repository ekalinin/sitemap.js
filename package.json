{
  "name": "sitemap",
  "version": "9.0.0",
  "description": "Sitemap-generating lib/cli",
  "keywords": [
    "sitemap",
    "sitemap.xml"
  ],
  "homepage": "https://github.com/ekalinin/sitemap.js#readme",
  "bugs": {
    "url": "https://github.com/ekalinin/sitemap.js/issues"
  },
  "repository": {
    "type": "git",
    "url": "git://github.com/ekalinin/sitemap.js.git"
  },
  "license": "MIT",
  "author": "Eugene Kalinin <e.v.kalinin@gmail.com>",
  "main": "dist/index.js",
  "types": "dist/index.d.ts",
  "bin": "./dist/cli.js",
  "directories": {
    "lib": "lib",
    "test": "tests"
  },
  "scripts": {
    "build": "tsc",
    "lint": "eslint \"{lib,tests}/**/*.ts\" ./cli.ts",
    "lint:fix": "eslint --fix \"{lib,tests}/**/*.ts\" ./cli.ts",
    "prepare": "husky",
    "prepublishOnly": "rm -rf dist && npm run test",
    "prettier": "npx prettier --check \"{lib,tests}/**/*.ts\" ./cli.ts",
    "prettier:fix": "npx prettier --write \"{lib,tests}/**/*.ts\" ./cli.ts",
    "test": "jest",
    "test:full": "npm run lint && tsc && jest && npm run test:xmllint",
    "test:perf": "node ./tests/perf.js",
    "test:schema": "node tests/alltags.js | xmllint --schema schema/all.xsd --noout -",
    "test:typecheck": "tsc",
    "test:xmllint": "if which xmllint; then npm run test:schema; else echo 'skipping xml tests. xmllint not installed'; fi"
  },
  "lint-staged": {
    "package.json": [
      "sort-package-json"
    ],
    "{lib,tests}/**/*.ts": [
      "eslint --fix",
      "prettier --write"
    ]
  },
  "dependencies": {
    "@types/node": "^24.7.2",
    "@types/sax": "^1.2.1",
    "arg": "^5.0.0",
    "sax": "^1.4.1"
  },
  "devDependencies": {
<<<<<<< HEAD
    "@babel/core": "^7.14.0",
    "@babel/plugin-transform-typescript": "^7.13.0",
    "@babel/preset-env": "^7.14.0",
    "@babel/preset-typescript": "^7.13.0",
    "@eslint/eslintrc": "^3.3.1",
    "@eslint/js": "^9.37.0",
    "@types/jest": "^29.5.12",
    "@types/memorystream": "^0.3.0",
    "@typescript-eslint/eslint-plugin": "^8.46.0",
    "@typescript-eslint/parser": "^8.46.0",
    "babel-eslint": "^10.1.0",
    "babel-polyfill": "^6.26.0",
    "eslint": "^9.37.0",
    "eslint-config-prettier": "^10.1.8",
    "eslint-plugin-jest": "^29.0.1",
=======
    "@types/jest": "^29.5.12",
    "@types/memorystream": "^0.3.0",
    "@typescript-eslint/eslint-plugin": "^7.10.0",
    "@typescript-eslint/parser": "^7.10.0",
    "eslint": "^8.56.0",
    "eslint-config-prettier": "^9.1.0",
    "eslint-plugin-jest": "^28.5.0",
>>>>>>> 0af656e6
    "eslint-plugin-prettier": "^5.1.3",
    "express": "^4.17.1",
    "globals": "^16.4.0",
    "husky": "^9.0.11",
    "jest": "^30.2.0",
    "lint-staged": "^16.2.4",
    "memorystream": "^0.3.1",
    "prettier": "^3.2.5",
    "sort-package-json": "^3.4.0",
    "source-map": "~0.7.3",
    "stats-lite": "^2.2.0",
    "stream-json": "^1.7.1",
    "through2-map": "^4.0.0",
    "ts-jest": "^29.1.3",
    "typescript": "^5.4.5"
  },
  "engines": {
    "node": ">=20.13.1",
    "npm": ">=10.5.0"
  }
}<|MERGE_RESOLUTION|>--- conflicted
+++ resolved
@@ -54,7 +54,6 @@
     "sax": "^1.4.1"
   },
   "devDependencies": {
-<<<<<<< HEAD
     "@babel/core": "^7.14.0",
     "@babel/plugin-transform-typescript": "^7.13.0",
     "@babel/preset-env": "^7.14.0",
@@ -70,15 +69,6 @@
     "eslint": "^9.37.0",
     "eslint-config-prettier": "^10.1.8",
     "eslint-plugin-jest": "^29.0.1",
-=======
-    "@types/jest": "^29.5.12",
-    "@types/memorystream": "^0.3.0",
-    "@typescript-eslint/eslint-plugin": "^7.10.0",
-    "@typescript-eslint/parser": "^7.10.0",
-    "eslint": "^8.56.0",
-    "eslint-config-prettier": "^9.1.0",
-    "eslint-plugin-jest": "^28.5.0",
->>>>>>> 0af656e6
     "eslint-plugin-prettier": "^5.1.3",
     "express": "^4.17.1",
     "globals": "^16.4.0",
@@ -96,7 +86,7 @@
     "typescript": "^5.4.5"
   },
   "engines": {
-    "node": ">=20.13.1",
-    "npm": ">=10.5.0"
+    "node": ">=20.19.5",
+    "npm": ">=10.8.2"
   }
 }