--- conflicted
+++ resolved
@@ -124,11 +124,7 @@
     }
   },
   "dependencies": {
-<<<<<<< HEAD
     "@types/node": "^12.12.22",
-=======
-    "@types/node": "^12.12.21",
->>>>>>> ff1d9ad5
     "@types/sax": "^1.2.0",
     "arg": "^4.1.2",
     "sax": "^1.2.4"
@@ -139,19 +135,11 @@
     "@babel/plugin-proposal-nullish-coalescing-operator": "^7.7.4",
     "@babel/plugin-proposal-optional-chaining": "^7.7.5",
     "@babel/plugin-transform-typescript": "^7.7.4",
-<<<<<<< HEAD
     "@babel/preset-env": "^7.7.6",
     "@babel/preset-typescript": "^7.7.4",
     "@types/jest": "^24.0.25",
     "@typescript-eslint/eslint-plugin": "^2.13.0",
     "@typescript-eslint/parser": "^2.13.0",
-=======
-    "@babel/preset-env": "^7.7.7",
-    "@babel/preset-typescript": "^7.7.7",
-    "@types/jest": "^24.0.24",
-    "@typescript-eslint/eslint-plugin": "^2.12.0",
-    "@typescript-eslint/parser": "^2.12.0",
->>>>>>> ff1d9ad5
     "babel-eslint": "^10.0.3",
     "babel-polyfill": "^6.26.0",
     "concurrently": "^5.0.2",
