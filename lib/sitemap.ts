--- conflicted
+++ resolved
@@ -5,14 +5,8 @@
  * MIT Licensed
  */
 import { create, XMLElement } from 'xmlbuilder';
-<<<<<<< HEAD
 import { SitemapItem } from './sitemap-item';
-import { Profiler } from 'inspector';
 import { SitemapItemOptions, ISitemapImg, ILinkItem } from './types';
-=======
-import SitemapItem from './sitemap-item';
-import { ICallback, SitemapItemOptions } from './types';
->>>>>>> 250db0d2
 import { gzip, gzipSync, CompressCallback } from 'zlib';
 import { URL } from 'url'
 
