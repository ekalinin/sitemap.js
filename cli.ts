--- conflicted
+++ resolved
@@ -49,16 +49,9 @@
   }
 }
 if (argv['--version']) {
-<<<<<<< HEAD
-  // Using dynamic import with require for package.json in CommonJS context
-  // eslint-disable-next-line @typescript-eslint/no-require-imports
-  const packagejson = require('../package.json');
-  console.log(packagejson.version);
-=======
   import('./package.json').then(({ default: packagejson }) => {
     console.log(packagejson.version);
   });
->>>>>>> 0af656e6
 } else if (argv['--help']) {
   console.log(`
 Turn a list of urls into a sitemap xml.
