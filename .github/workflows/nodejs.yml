--- conflicted
+++ resolved
@@ -23,12 +23,7 @@
     runs-on: ubuntu-latest
     strategy:
       matrix:
-<<<<<<< HEAD
-        node-version: [12.x, 14.x, 16.x]
-=======
         node-version: [14.x, 16.x]
-
->>>>>>> aa142fec
     steps:
     - uses: actions/checkout@v4
     - uses: ./.github/actions/configure-nodejs
