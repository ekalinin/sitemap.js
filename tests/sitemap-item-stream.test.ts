<<<<<<< HEAD
/* eslint-env jest */
=======
>>>>>>> 3c4752de
import { SitemapItemStream, streamToPromise } from '../index';
import {
  simpleText,
  simpleURL,
  date,
  el,
  simpleURLEscaped,
  simpleTextEscaped,
  escapable,
  attrEscaped,
} from './mocks/generator';

describe('sitemapItem-stream', () => {
  it('full options', async () => {
    const testData = {
      img: [
        {
          url: simpleURL,
          caption: simpleText,
          geoLocation: simpleText,
          title: simpleText,
          license: simpleURL,
        },
        {
          url: simpleURL,
          caption: simpleText,
          geoLocation: simpleText,
          title: simpleText,
          license: simpleURL,
        },
      ],
      video: [
        {
          tag: [simpleText, simpleText],
          thumbnail_loc: simpleURL,
          title: simpleText,
          description: simpleText,
          'player_loc:autoplay': 'ap=1' + escapable,
          player_loc: simpleURL,
          duration: 1208,
          publication_date: date,
          requires_subscription: 'YES',
          id: simpleURL,
        },
        {
          tag: [simpleText],
          thumbnail_loc: simpleURL,
          title: simpleText,
          description: simpleText,
          player_loc: simpleURL,
          duration: 3070,
          expiration_date: date,
          rating: 2.5,
          view_count: '1000',
          publication_date: date,
          category: simpleText,
          family_friendly: 'no',
          'restriction:relationship': 'deny',
          restriction: 'IE GB US CA',
          'gallery_loc:title': simpleText,
          gallery_loc: simpleURL,
          'price:resolution': 'HD',
          'price:currency': 'USD',
          'price:type': 'rent',
          price: '1.99',
          requires_subscription: 'no',
          uploader: simpleText,
          'platform:relationship': 'allow',
          platform: 'tv',
          live: 'no',
        },
      ],
      links: [
        {
          lang: 'en',
          url: simpleURL,
        },
        {
          lang: 'ja',
          url: simpleURL,
        },
      ],
      url: simpleURL,
      lastmod: '2019-01-01',
      fullPrecisionPriority: true,
      priority: 0.9942,
      changefreq: 'weekly',
      expires: '2019-01-01',
      androidLink: 'android-app://com.company.test/page-1/',
      news: {
        publication: {
          name: simpleText,
          language: 'en',
        },
        publication_date: date,
        title: simpleText,
        access: 'Registration',
        genres: simpleText,
        keywords: simpleText,
        stock_tickers: 'NASDAQ:A, NASDAQ:B',
      },
      ampLink: 'http://ampproject.org/article.amp.html',
    };
    const smis = new SitemapItemStream();
    smis.write(testData);
    smis.end();
    expect((await streamToPromise(smis)).toString()).toBe(
      el(
        'url',
        el('loc', simpleURLEscaped) +
          el('lastmod', '2019-01-01') +
          el('changefreq', 'weekly') +
          el('priority', '0.9942') +
          el(
            'video:video',
            el('video:thumbnail_loc', simpleURLEscaped) +
              el('video:title', simpleTextEscaped) +
              el('video:description', simpleTextEscaped) +
              '<video:player_loc autoplay="ap=1&amp;>&lt;&apos;&quot;">' +
              simpleURLEscaped +
              '</video:player_loc>' +
              el('video:duration', 1208 + '') +
              el('video:publication_date', date) +
              el('video:tag', simpleTextEscaped) +
              el('video:tag', simpleTextEscaped) +
              el('video:requires_subscription', 'YES') +
              '<video:id type="url">' +
              simpleURLEscaped +
              '</video:id>'
          ) +
          el(
            'video:video',
            el('video:thumbnail_loc', simpleURLEscaped) +
              el('video:title', simpleTextEscaped) +
              el('video:description', simpleTextEscaped) +
              el('video:player_loc', simpleURLEscaped) +
              el('video:duration', 3070 + '') +
              el('video:expiration_date', date) +
              el('video:rating', 2.5 + '') +
              el('video:view_count', 1000 + '') +
              el('video:publication_date', date) +
              el('video:tag', simpleTextEscaped) +
              el('video:category', simpleTextEscaped) +
              el('video:family_friendly', 'no') +
              '<video:restriction relationship="deny">IE GB US CA</video:restriction>' +
              `<video:gallery_loc title="${
                simpleText.slice(0, simpleText.length - escapable.length * 2) +
                attrEscaped +
                attrEscaped
              }">${simpleURLEscaped}</video:gallery_loc>` +
              '<video:price resolution="HD" currency="USD" type="rent">1.99</video:price>' +
              el('video:requires_subscription', 'no') +
              el('video:uploader', simpleTextEscaped) +
              '<video:platform relationship="allow">tv</video:platform>' +
              el('video:live', 'no')
          ) +
          `<xhtml:link rel="alternate" hreflang="en" href="${simpleURLEscaped}"/>` +
          `<xhtml:link rel="alternate" hreflang="ja" href="${simpleURLEscaped}"/>` +
          el('expires', '2019-01-01T00:00:00.000Z') +
          '<xhtml:link rel="alternate" href="android-app://com.company.test/page-1/"/>' +
          '<xhtml:link rel="amphtml" href="http://ampproject.org/article.amp.html"/>' +
          el(
            'news:news',
            el(
              'news:publication',
              el('news:name', simpleTextEscaped) + el('news:language', 'en')
            ) +
              el('news:access', 'Registration') +
              el('news:genres', simpleTextEscaped) +
              el('news:publication_date', date) +
              el('news:title', simpleTextEscaped) +
              el('news:keywords', simpleTextEscaped) +
              el('news:stock_tickers', 'NASDAQ:A, NASDAQ:B')
          ) +
          el(
            'image:image',
            el('image:loc', simpleURLEscaped) +
              el('image:caption', simpleTextEscaped) +
              el('image:geo_location', simpleTextEscaped) +
              el('image:title', simpleTextEscaped) +
              el('image:license', simpleURLEscaped)
          ) +
          el(
            'image:image',
            el('image:loc', simpleURLEscaped) +
              el('image:caption', simpleTextEscaped) +
              el('image:geo_location', simpleTextEscaped) +
              el('image:title', simpleTextEscaped) +
              el('image:license', simpleURLEscaped)
          )
      )
    );
  });
});<|MERGE_RESOLUTION|>--- conflicted
+++ resolved
@@ -1,7 +1,3 @@
-<<<<<<< HEAD
-/* eslint-env jest */
-=======
->>>>>>> 3c4752de
 import { SitemapItemStream, streamToPromise } from '../index';
 import {
   simpleText,
