# sitemap ![MIT License](https://img.shields.io/npm/l/sitemap)[![Build Status](https://travis-ci.org/ekalinin/sitemap.js.svg?branch=master)](https://travis-ci.org/ekalinin/sitemap.js)![Monthly Downloads](https://img.shields.io/npm/dm/sitemap)

**sitemap** is a high-level streaming sitemap-generating library/CLI that
makes creating [sitemap XML](http://www.sitemaps.org/) files easy. [What is a sitemap?](https://support.google.com/webmasters/answer/156184?hl=en&ref_topic=4581190)

## Maintainers

- [@ekalinin](https://github.com/ekalinin)
- [@derduher](https://github.com/derduher)

## Table of Contents

- [Installation](#installation)
- [Usage](#usage)
  - [CLI](#cli)
  - [Example of using sitemap.js with](#example-of-using-sitemapjs-with-express) [express](https://expressjs.com/)
  - [Stream writing a sitemap](#stream-writing-a-sitemap)
  - [Example of most of the options you can use for sitemap](#example-of-most-of-the-options-you-can-use-for-sitemap)
  - [Building just the sitemap index file](#building-just-the-sitemap-index-file)
  - [Auto creating sitemap and index files from one large list](#auto-creating-sitemap-and-index-files-from-one-large-list)
  - [More](#more)
- [API](#api)
<<<<<<< HEAD
  - [sitemapAndIndexStream](#sitemapandindexstream)
=======
  - [SitemapStream](#sitemapstream)
  - [XMLToSitemapOptions](#XMLToSitemapOptions)
  - [sitemapAndIndexStream](#sitemapandindexstream)
  - [SitemapIndexStream](#SitemapIndexStream)
>>>>>>> cb1f4216
  - [createSitemapsAndIndex](#createsitemapsandindex)
  - [SitemapIndexStream](#SitemapIndexStream)
  - [xmlLint](#xmllint)
  - [parseSitemap](#parsesitemap)
<<<<<<< HEAD
  - [SitemapStream](#sitemapstream)
  - [XMLToSitemapOptions](#XMLToSitemapOptions)
=======
>>>>>>> cb1f4216
  - [lineSeparatedURLsToSitemapOptions](#lineseparatedurlstositemapoptions)
  - [streamToPromise](#streamtopromise)
  - [ObjectStreamToJSON](#objectstreamtojson)
  - [SitemapItemStream](#SitemapItemStream)
  - [Sitemap Item Options](#sitemap-item-options)
  - [SitemapImage](#sitemapimage)
  - [VideoItem](#videoitem)
  - [LinkItem](#linkitem)
  - [NewsItem](#newsitem)
- [License](#license)

## Installation

```sh
npm install --save sitemap
```

## Usage

## CLI

Just feed the list of urls into sitemap

```sh
npx sitemap < listofurls.txt
```

Or create an index and sitemaps at the same time.

```sh
npx sitemap --index --index-base-url https://example.com/path/to/sitemaps/ < listofurls.txt > sitemap-index.xml
```

Or validate an existing sitemap (requires libxml)

```sh
npx sitemap --validate sitemap.xml
```

Or take an existing sitemap and turn it into options that can be fed into the libary

```sh
npx sitemap --parse sitemap.xml
```

Or prepend some new urls to an existing sitemap

```sh
npx sitemap --prepend sitemap.xml < listofurls.json # or txt
```

## As a library

```js
const { SitemapStream, streamToPromise } = require('../dist/index')
// Creates a sitemap object given the input configuration with URLs
const sitemap = new SitemapStream({ hostname: 'http://example.com' });
sitemap.write({ url: '/page-1/', changefreq: 'daily', priority: 0.3 })
sitemap.write('/page-2')
sitemap.end()

streamToPromise(sitemap)
  .then(sm => console.log(sm.toString()))
  .catch(console.error);
```

Resolves to a string containing the XML data

```xml
 <?xml version="1.0" encoding="UTF-8"?><urlset xmlns="http://www.sitemaps.org/schemas/sitemap/0.9" xmlns:news="http://www.google.com/schemas/sitemap-news/0.9" xmlns:xhtml="http://www.w3.org/1999/xhtml" xmlns:image="http://www.google.com/schemas/sitemap-image/1.1" xmlns:video="http://www.google.com/schemas/sitemap-video/1.1"><url><loc>http://example.com/page-1/</loc><changefreq>daily</changefreq><priority>0.3</priority></url><url><loc>http://example.com/page-2</loc></url></urlset>
```

### Example of using sitemap.js with [express](https://expressjs.com/)

```js
const express = require('express')
const { SitemapStream, streamToPromise } = require('sitemap')
const { createGzip } = require('zlib')

const app = express()
let sitemap

app.get('/sitemap.xml', function(req, res) {
  res.header('Content-Type', 'application/xml');
  res.header('Content-Encoding', 'gzip');
  // if we have a cached entry send it
  if (sitemap) {
    res.send(sitemap)
    return
  }
  try {
    const smStream = new SitemapStream({ hostname: 'https://example.com/' })
    const pipeline = smStream.pipe(createGzip())

    smStream.write({ url: '/page-1/',  changefreq: 'daily', priority: 0.3 })
    smStream.write({ url: '/page-2/',  changefreq: 'monthly',  priority: 0.7 })
    smStream.write({ url: '/page-3/'})    // changefreq: 'weekly',  priority: 0.5
    smStream.write({ url: '/page-4/',   img: "http://urlTest.com" })
    smStream.end()

    // cache the response
    streamToPromise(pipeline).then(sm => sitemap = sm)
    // stream the response
    pipeline.pipe(res).on('error', (e) => {throw e})
  } catch (e) {
    console.error(e)
    res.status(500).end()
  }
})

app.listen(3000, () => {
  console.log('listening')
});
```

### Stream writing a sitemap

The sitemap stream is around 20% faster and only uses ~10% the memory of the traditional interface

```javascript
const fs = require('fs');
const { SitemapStream } = require('sitemap')
// external libs provided as example only
const { parser } = require('stream-json/Parser');
const { streamArray } = require('stream-json/streamers/StreamArray');
const { streamValues } = require('stream-json/streamers/StreamValues');
const map = require('through2-map')
const { createGzip } = require('zlib')

// parsing line separated json or JSONStream
const pipeline = fs
  .createReadStream("./tests/mocks/perf-data.json.txt"),
  .pipe(parser())
  .pipe(streamValues())
  .pipe(map.obj(chunk => chunk.value))
  // SitemapStream does the heavy lifting
  // You must provide it with an object stream
  .pipe(new SitemapStream());

// parsing JSON file
const pipeline = fs
  .createReadStream("./tests/mocks/perf-data.json")
  .pipe(parser())
  .pipe(streamArray())
  .pipe(map.obj(chunk => chunk.value))
  // SitemapStream does the heavy lifting
  // You must provide it with an object stream
  .pipe(new SitemapStream({ hostname: 'https://example.com/' }))
  .pipe(process.stdout)

//
// coalesce into value for caching
//
  let cachedXML
  streamToPromise(
    fs.createReadStream("./tests/mocks/perf-data.json")
    .pipe(parser())
    .pipe(streamArray())
    .pipe(map.obj(chunk => chunk.value))
    .pipe(new SitemapStream({ hostname: 'https://example.com/' }))
    .pipe(createGzip())
  ).then(xmlBuffer => cachedXML = xmlBuffer)
```

### Example of most of the options you can use for sitemap

```js
const { SitemapStream, streamToPromise } = require('sitemap');
const smStream = new SitemapStream({ hostname: 'http://www.mywebsite.com' })
// coalesce stream to value
// alternatively you can pipe to another stream
streamToPromise(smStream).then(console.log)

smStream.write({
  url: '/page1',
  changefreq: 'weekly',
  priority: 0.8,
  lastmodfile: 'app/assets/page1.html'
})

smStream.write({
  url: '/page2',
  changefreq: 'weekly',
  priority: 0.8,
  /* useful to monitor template content files instead of generated static files */
  lastmodfile: 'app/templates/page2.hbs'
})

// each sitemap entry supports many options
// See [Sitemap Item Options](#sitemap-item-options) below for details
smStream.write({
  url: 'http://test.com/page-1/',
  img: [
    {
      url: 'http://test.com/img1.jpg',
      caption: 'An image',
      title: 'The Title of Image One',
      geoLocation: 'London, United Kingdom',
      license: 'https://creativecommons.org/licenses/by/4.0/'
    },
    {
      url: 'http://test.com/img2.jpg',
      caption: 'Another image',
      title: 'The Title of Image Two',
      geoLocation: 'London, United Kingdom',
      license: 'https://creativecommons.org/licenses/by/4.0/'
    }
  ],
  video: [
    {
      thumbnail_loc: 'http://test.com/tmbn1.jpg',
      title: 'A video title',
      description: 'This is a video'
    },
    {
      thumbnail_loc: 'http://test.com/tmbn2.jpg',
      title: 'A video with an attribute',
      description: 'This is another video',
      'player_loc': 'http://www.example.com/videoplayer.mp4?video=123',
      'player_loc:autoplay': 'ap=1'
    }
  ],
  links: [
    { lang: 'en', url: 'http://test.com/page-1/' },
    { lang: 'ja', url: 'http://test.com/page-1/ja/' }
  ],
  androidLink: 'android-app://com.company.test/page-1/',
  news: {
    publication: {
      name: 'The Example Times',
      language: 'en'
    },
    genres: 'PressRelease, Blog',
    publication_date: '2008-12-23',
    title: 'Companies A, B in Merger Talks',
    keywords: 'business, merger, acquisition, A, B',
    stock_tickers: 'NASDAQ:A, NASDAQ:B'
  }
})
// indicate there is nothing left to write
smStream.end()
```

### Building just the sitemap index file

The sitemap index file merely points to other sitemaps

```js
const { buildSitemapIndex } = require('sitemap')
const smi = buildSitemapIndex({
  urls: ['https://example.com/sitemap1.xml', 'https://example.com/sitemap2.xml'],
  xslUrl: 'https://example.com/style.xsl' // optional
})
```

### Auto creating sitemap and index files from one large list

```js
  const limit = 45000
  const baseURL = 'https://example.com/subdir/'
  const sms = new SitemapAndIndexStream({
    limit, // defaults to 45k
    getSitemapStream: (i) => {
      const sm = new SitemapStream();
      const path = `./sitemap-${i}.xml`;

      if (argv['--gzip']) {
        sm.pipe(createGzip()).pipe(createWriteStream(path));
      } else {
        sm.pipe(createWriteStream(path));
      }
      return [new URL(path, baseURL).toString(), sm];
    },
  });
  let oStream = lineSeparatedURLsToSitemapOptions(
    pickStreamOrArg(argv)
  ).pipe(sms);
  if (argv['--gzip']) {
    oStream = oStream.pipe(createGzip());
  }
  oStream.pipe(process.stdout);
```

<<<<<<< HEAD
## API

=======
## More

For more examples see the [examples directory](./examples/)

## API

### SitemapStream

A [Transform](https://nodejs.org/api/stream.html#stream_implementing_a_transform_stream) for turning a [Readable stream](https://nodejs.org/api/stream.html#stream_readable_streams) of either [SitemapItemOptions](#sitemap-item-options) or url strings into a Sitemap. The readable stream it transforms **must** be in object mode.

```javascript
const { SitemapStream } = require('sitemap')
const sms = new SitemapStream({
  hostname: 'https://example.com', // optional only necessary if your paths are relative
  lastmodDateOnly: false // defaults to false, flip to true for baidu
  xmlNS: { // XML namespaces to turn on - all by default
    news: true,
    xhtml: true,
    image: true,
    video: true,
    // custom: ['xmlns:custom="https://example.com"']
  }
})
const readable = // a readable stream of objects
readable.pipe(sms).pipe(process.stdout)
```

### XMLToSitemapOptions

Takes a stream of xml and transforms it into a stream of ISitemapOptions.
Use this to parse existing sitemaps into config options compatible with this library

```javascript
const { createReadStream, createWriteStream } = require('fs');
const { XMLToISitemapOptions, ObjectStreamToJSON } = require('sitemap');

createReadStream('./some/sitemap.xml')
// turn the xml into sitemap option item options
.pipe(new XMLToISitemapOptions())
// convert the object stream to JSON
.pipe(new ObjectStreamToJSON())
// write the library compatible options to disk
.pipe(createWriteStream('./sitemapOptions.json'))
```

### SitemapIndexStream

Writes a sitemap index when given a stream urls.

```js
/**
 * writes the following
 * <?xml version="1.0" encoding="UTF-8"?>
   <sitemapindex xmlns="http://www.sitemaps.org/schemas/sitemap/0.9">
   <sitemap>
      <loc>https://example.com/</loc>
   </sitemap>
   <sitemap>
      <loc>https://example.com/2</loc>
   </sitemap>
 */
const smis = new SitemapIndexStream({level: 'warn'})
smis.write({url: 'https://example.com/'})
smis.write({url: 'https://example.com/2'})
smis.pipe(writestream)
smis.end()
```

>>>>>>> cb1f4216
### sitemapAndIndexStream

Use this to take a stream which may go over the max of 50000 items and split it into an index and sitemaps.
SitemapAndIndexStream consumes a stream of urls and streams out index entries while writing individual urls to the streams you give it.
Provide it with a function which when provided with a index returns a url where the sitemap will ultimately be hosted and a stream to write the current sitemap to. This function will be called everytime the next item in the stream would exceed the provided limit.

```js
  const sms = new SitemapAndIndexStream({
    limit, // defaults to 45k
    getSitemapStream: (i) => {
      const sm = new SitemapStream();
      const path = `./sitemap-${i}.xml`;

      if (argv['--gzip']) {
        sm.pipe(createGzip()).pipe(createWriteStream(path));
      } else {
        sm.pipe(createWriteStream(path));
      }
      return [new URL(path, baseURL).toString(), sm];
    },
  });
  let oStream = lineSeparatedURLsToSitemapOptions(
    pickStreamOrArg(argv)
  ).pipe(sms);
  if (argv['--gzip']) {
    oStream = oStream.pipe(createGzip());
  }
  oStream.pipe(process.stdout);
```

### createSitemapsAndIndex

Create several sitemaps and an index automatically from a list of urls. __deprecated__

```js
const { createSitemapsAndIndex } = require('sitemap')
createSitemapsAndIndex({
  urls: [/* list of urls */],
  targetFolder: 'absolute path to target folder',
  hostname: 'http://example.com',
  cacheTime: 600,
  sitemapName: 'sitemap',
  sitemapSize: 50000, // number of urls to allow in each sitemap
  gzip: true, // whether to gzip the files
})
```

### SitemapIndexStream

Writes a sitemap index when given a stream urls.

```js
/**
 * writes the following
 * <?xml version="1.0" encoding="UTF-8"?>
   <sitemapindex xmlns="http://www.sitemaps.org/schemas/sitemap/0.9">
   <sitemap>
      <loc>https://example.com/</loc>
   </sitemap>
   <sitemap>
      <loc>https://example.com/2</loc>
   </sitemap>
 */
const smis = new SitemapIndexStream({level: 'warn'})
smis.write({url: 'https://example.com/'})
smis.write({url: 'https://example.com/2'})
smis.pipe(writestream)
smis.end()
```

### xmlLint

Resolve or reject depending on whether the passed in xml is a valid sitemap.
This is just a wrapper around the xmlLint command line tool and thus requires
xmlLint.

```js
const { createReadStream } = require('fs')
const { xmlLint } = require('sitemap')
xmlLint(createReadStream('./example.xml')).then(
  () => console.log('xml is valid'),
  ([err, stderr]) => console.error('xml is invalid', stderr)
)
```

### parseSitemap

Read xml and resolve with the configuration that would produce it or reject with
an error

```js
const { createReadStream } = require('fs')
const { parseSitemap, createSitemap } = require('sitemap')
parseSitemap(createReadStream('./example.xml')).then(
  // produces the same xml
  // you can, of course, more practically modify it or store it
  (xmlConfig) => console.log(createSitemap(xmlConfig).toString()),
  (err) => console.log(err)
)
```

<<<<<<< HEAD
### SitemapStream

A [Transform](https://nodejs.org/api/stream.html#stream_implementing_a_transform_stream) for turning a [Readable stream](https://nodejs.org/api/stream.html#stream_readable_streams) of either [SitemapItemOptions](#sitemap-item-options) or url strings into a Sitemap. The readable stream it transforms **must** be in object mode.

```javascript
const { SitemapStream } = require('sitemap')
const sms = new SitemapStream({
  hostname: 'https://example.com', // optional only necessary if your paths are relative
  lastmodDateOnly: false // defaults to false, flip to true for baidu
  xmlNS: { // XML namespaces to turn on - all by default
    news: true,
    xhtml: true,
    image: true,
    video: true,
    // custom: ['xmlns:custom="https://example.com"']
  }
})
const readable = // a readable stream of objects
readable.pipe(sms).pipe(process.stdout)
```

### XMLToSitemapOptions

Takes a stream of xml and transforms it into a stream of ISitemapOptions.
Use this to parse existing sitemaps into config options compatible with this library

```javascript
const { createReadStream, createWriteStream } = require('fs');
const { XMLToISitemapOptions, ObjectStreamToJSON } = require('sitemap');

createReadStream('./some/sitemap.xml')
// turn the xml into sitemap option item options
.pipe(new XMLToISitemapOptions())
// convert the object stream to JSON
.pipe(new ObjectStreamToJSON())
// write the library compatible options to disk
.pipe(createWriteStream('./sitemapOptions.json'))
```

=======
>>>>>>> cb1f4216
### lineSeparatedURLsToSitemapOptions

Takes a stream of urls or sitemapoptions likely from fs.createReadStream('./path') and returns an object stream of sitemap items.

### streamToPromise

Takes a stream returns a promise that resolves when stream emits finish.

```javascript
const { streamToPromise, SitemapStream } = require('sitemap')
const sitemap = new SitemapStream({ hostname: 'http://example.com' });
sitemap.write({ url: '/page-1/', changefreq: 'daily', priority: 0.3 })
sitemap.end()
streamToPromise(sitemap).then(buffer => console.log(buffer.toString())) // emits the full sitemap
```

### ObjectStreamToJSON

A Transform that converts a stream of objects into a JSON Array or a line separated stringified JSON.

- @param [lineSeparated=false] whether to separate entries by a new line or comma

```javascript
const stream = Readable.from([{a: 'b'}])
  .pipe(new ObjectStreamToJSON())
  .pipe(process.stdout)
stream.end()
// prints {"a":"b"}
```

### SitemapItemStream

Takes a stream of SitemapItemOptions and spits out xml for each

```js
// writes <url><loc>https://example.com</loc><url><url><loc>https://example.com/2</loc><url>
const smis = new SitemapItemStream({level: 'warn'})
smis.pipe(writestream)
smis.write({url: 'https://example.com', img: [], video: [], links: []})
smis.write({url: 'https://example.com/2', img: [], video: [], links: []})
smis.end()
```

### Sitemap Item Options

|Option|Type|eg|Description|
|------|----|--|-----------|
|url|string|`http://example.com/some/path`|The only required property for every sitemap entry|
|lastmod|string|'2019-07-29' or '2019-07-22T05:58:37.037Z'|When the page we as last modified use the W3C Datetime ISO8601 subset <https://www.sitemaps.org/protocol.html#xmlTagDefinitions>|
|changefreq|string|'weekly'|How frequently the page is likely to change. This value provides general information to search engines and may not correlate exactly to how often they crawl the page. Please note that the value of this tag is considered a hint and not a command. See <https://www.sitemaps.org/protocol.html#xmlTagDefinitions> for the acceptable values|
|priority|number|0.6|The priority of this URL relative to other URLs on your site. Valid values range from 0.0 to 1.0. This value does not affect how your pages are compared to pages on other sites—it only lets the search engines know which pages you deem most important for the crawlers. The default priority of a page is 0.5. <https://www.sitemaps.org/protocol.html#xmlTagDefinitions>|
|img|object[]|see [#ISitemapImage](#ISitemapImage)|<https://support.google.com/webmasters/answer/178636?hl=en&ref_topic=4581190>|
|video|object[]|see [#IVideoItem](#IVideoItem)|<https://support.google.com/webmasters/answer/80471?hl=en&ref_topic=4581190>|
|links|object[]|see [#ILinkItem](#ILinkItem)|Tell search engines about localized versions <https://support.google.com/webmasters/answer/189077>|
|news|object|see [#INewsItem](#INewsItem)|<https://support.google.com/webmasters/answer/74288?hl=en&ref_topic=4581190>|
|ampLink|string|`http://ampproject.org/article.amp.html`||
|cdata|boolean|true|wrap url in cdata xml escape|

### SitemapImage

Sitemap image
<https://support.google.com/webmasters/answer/178636?hl=en&ref_topic=4581190>

|Option|Type|eg|Description|
|------|----|--|-----------|
|url|string|`http://example.com/image.jpg`|The URL of the image.|
|caption|string - optional|'Here we did the stuff'|The caption of the image.|
|title|string - optional|'Star Wars EP IV'|The title of the image.|
|geoLocation|string - optional|'Limerick, Ireland'|The geographic location of the image.|
|license|string - optional|`http://example.com/license.txt`|A URL to the license of the image.|

### VideoItem

Sitemap video. <https://support.google.com/webmasters/answer/80471?hl=en&ref_topic=4581190>

|Option|Type|eg|Description|
|------|----|--|-----------|
|thumbnail_loc|string|`"https://rtv3-img-roosterteeth.akamaized.net/store/0e841100-289b-4184-ae30-b6a16736960a.jpg/sm/thumb3.jpg"`|A URL pointing to the video thumbnail image file|
|title|string|'2018:E6 - GoldenEye: Source'|The title of the video. |
|description|string|'We play gun game in GoldenEye: Source with a good friend of ours. His name is Gruchy. Dan Gruchy.'|A description of the video. Maximum 2048 characters. |
|content_loc|string - optional|`"http://streamserver.example.com/video123.mp4"`|A URL pointing to the actual video media file. Should be one of the supported formats. HTML is not a supported format. Flash is allowed, but no longer supported on most mobile platforms, and so may be indexed less well. Must not be the same as the `<loc>` URL.|
|player_loc|string - optional|`"https://roosterteeth.com/embed/rouletsplay-2018-goldeneye-source"`|A URL pointing to a player for a specific video. Usually this is the information in the src element of an `<embed>` tag. Must not be the same as the `<loc>` URL|
|'player_loc:autoplay'|string - optional|'ap=1'|a string the search engine can append as a query param to enable automatic playback|
|duration|number - optional| 600| duration of video in seconds|
|expiration_date| string - optional|"2012-07-16T19:20:30+08:00"|The date after which the video will no longer be available|
|view_count|number - optional|'21000000000'|The number of times the video has been viewed.|
|publication_date| string - optional|"2018-04-27T17:00:00.000Z"|The date the video was first published, in W3C format.|
|category|string - optional|"Baking"|A short description of the broad category that the video belongs to. This is a string no longer than 256 characters.|
|restriction|string - optional|"IE GB US CA"|Whether to show or hide your video in search results from specific countries.|
|restriction:relationship| string - optional|"deny"||
|gallery_loc| string - optional|`"https://roosterteeth.com/series/awhu"`|Currently not used.|
|gallery_loc:title|string - optional|"awhu series page"|Currently not used.|
|price|string - optional|"1.99"|The price to download or view the video. Omit this tag for free videos.|
|price:resolution|string - optional|"HD"|Specifies the resolution of the purchased version. Supported values are hd and sd.|
|price:currency| string - optional|"USD"|currency [Required] Specifies the currency in ISO 4217 format.|
|price:type|string - optional|"rent"|type [Optional] Specifies the purchase option. Supported values are rent and own. |
|uploader|string - optional|"GrillyMcGrillerson"|The video uploader's name. Only one <video:uploader> is allowed per video. String value, max 255 characters.|
|platform|string - optional|"tv"|Whether to show or hide your video in search results on specified platform types. This is a list of space-delimited platform types. See <https://support.google.com/webmasters/answer/80471?hl=en&ref_topic=4581190> for more detail|
|platform:relationship|string 'Allow'\|'Deny' - optional|'Allow'||
|id|string - optional|||
|tag|string[] - optional|['Baking']|An arbitrary string tag describing the video. Tags are generally very short descriptions of key concepts associated with a video or piece of content.|
|rating|number - optional|2.5|The rating of the video. Supported values are float numbers|
|family_friendly|string 'YES'\|'NO' - optional|'YES'||
|requires_subscription|string 'YES'\|'NO' - optional|'YES'|Indicates whether a subscription (either paid or free) is required to view the video. Allowed values are yes or no.|
|live|string 'YES'\|'NO' - optional|'NO'|Indicates whether the video is a live stream. Supported values are yes or no.|

### ILinkItem

<https://support.google.com/webmasters/answer/189077>

|Option|Type|eg|Description|
|------|----|--|-----------|
|lang|string|'en'||
|url|string|`'http://example.com/en/'`||

### NewsItem

<https://support.google.com/webmasters/answer/74288?hl=en&ref_topic=4581190>

|Option|Type|eg|Description|
|------|----|--|-----------|
|access|string - 'Registration' \| 'Subscription'| 'Registration' - optional||
|publication| object|see following options||
|publication['name']| string|'The Example Times'|The `<name>` is the name of the news publication. It must exactly match the name as it appears on your articles on news.google.com, except for anything in parentheses.|
|publication['language']|string|'en'|The `<language>` is the language of your publication. Use an ISO 639 language code (2 or 3 letters).|
|genres|string - optional|'PressRelease, Blog'||
|publication_date|string|'2008-12-23'|Article publication date in W3C format, using either the "complete date" (YYYY-MM-DD) format or the "complete date plus hours, minutes, and seconds"|
|title|string|'Companies A, B in Merger Talks'|The title of the news article.|
|keywords|string - optional|"business, merger, acquisition, A, B"||
|stock_tickers|string - optional|"NASDAQ:A, NASDAQ:B"||

## License

See [LICENSE](https://github.com/ekalinin/sitemap.js/blob/master/LICENSE) file.<|MERGE_RESOLUTION|>--- conflicted
+++ resolved
@@ -20,23 +20,14 @@
   - [Auto creating sitemap and index files from one large list](#auto-creating-sitemap-and-index-files-from-one-large-list)
   - [More](#more)
 - [API](#api)
-<<<<<<< HEAD
-  - [sitemapAndIndexStream](#sitemapandindexstream)
-=======
   - [SitemapStream](#sitemapstream)
   - [XMLToSitemapOptions](#XMLToSitemapOptions)
   - [sitemapAndIndexStream](#sitemapandindexstream)
   - [SitemapIndexStream](#SitemapIndexStream)
->>>>>>> cb1f4216
   - [createSitemapsAndIndex](#createsitemapsandindex)
   - [SitemapIndexStream](#SitemapIndexStream)
   - [xmlLint](#xmllint)
   - [parseSitemap](#parsesitemap)
-<<<<<<< HEAD
-  - [SitemapStream](#sitemapstream)
-  - [XMLToSitemapOptions](#XMLToSitemapOptions)
-=======
->>>>>>> cb1f4216
   - [lineSeparatedURLsToSitemapOptions](#lineseparatedurlstositemapoptions)
   - [streamToPromise](#streamtopromise)
   - [ObjectStreamToJSON](#objectstreamtojson)
@@ -320,10 +311,6 @@
   oStream.pipe(process.stdout);
 ```
 
-<<<<<<< HEAD
-## API
-
-=======
 ## More
 
 For more examples see the [examples directory](./examples/)
@@ -392,7 +379,6 @@
 smis.end()
 ```
 
->>>>>>> cb1f4216
 ### sitemapAndIndexStream
 
 Use this to take a stream which may go over the max of 50000 items and split it into an index and sitemaps.
@@ -494,48 +480,6 @@
 )
 ```
 
-<<<<<<< HEAD
-### SitemapStream
-
-A [Transform](https://nodejs.org/api/stream.html#stream_implementing_a_transform_stream) for turning a [Readable stream](https://nodejs.org/api/stream.html#stream_readable_streams) of either [SitemapItemOptions](#sitemap-item-options) or url strings into a Sitemap. The readable stream it transforms **must** be in object mode.
-
-```javascript
-const { SitemapStream } = require('sitemap')
-const sms = new SitemapStream({
-  hostname: 'https://example.com', // optional only necessary if your paths are relative
-  lastmodDateOnly: false // defaults to false, flip to true for baidu
-  xmlNS: { // XML namespaces to turn on - all by default
-    news: true,
-    xhtml: true,
-    image: true,
-    video: true,
-    // custom: ['xmlns:custom="https://example.com"']
-  }
-})
-const readable = // a readable stream of objects
-readable.pipe(sms).pipe(process.stdout)
-```
-
-### XMLToSitemapOptions
-
-Takes a stream of xml and transforms it into a stream of ISitemapOptions.
-Use this to parse existing sitemaps into config options compatible with this library
-
-```javascript
-const { createReadStream, createWriteStream } = require('fs');
-const { XMLToISitemapOptions, ObjectStreamToJSON } = require('sitemap');
-
-createReadStream('./some/sitemap.xml')
-// turn the xml into sitemap option item options
-.pipe(new XMLToISitemapOptions())
-// convert the object stream to JSON
-.pipe(new ObjectStreamToJSON())
-// write the library compatible options to disk
-.pipe(createWriteStream('./sitemapOptions.json'))
-```
-
-=======
->>>>>>> cb1f4216
 ### lineSeparatedURLsToSitemapOptions
 
 Takes a stream of urls or sitemapoptions likely from fs.createReadStream('./path') and returns an object stream of sitemap items.
